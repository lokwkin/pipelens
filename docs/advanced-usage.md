# Advanced Usage of StepsTrack

This guide covers advanced usage patterns for StepsTrack, including decorators, event handling, persistent storage, and visualization customization.

## Using Decorators

StepsTrack provides decorators for easier integration with ES6 classes:

```typescript
import { Pipeline, Step, WithStep } from 'steps-track';

class MyPipeline {
  @WithStep('parsing')
  async parsing(st: Step) {
    // Preprocessing
    const pages = await this.preprocess(st);
    
    // Concurrently parse pages
    await Promise.all(
      pages.map(async (page) => {
        return await this.parsePage(page, st);
      }),
    );
  }

  @WithStep('preprocess')
  async preprocess(st: Step) {
    st.record('pageCount', 3);
    await new Promise((resolve) => setTimeout(resolve, 1000));
    return Array.from({ length: 3 }, (_, idx) => `page_${idx + 1}`);
  }

  @WithStep('parsePage')
  async parsePage(page: string, st: Step) {
    // Process the page
    return `processed-${page}`;
  }
}

// Usage
const pipeline = new Pipeline('my-pipeline');
await pipeline.track(async (st) => {
  const myPipeline = new MyPipeline();
  await myPipeline.parsing(st);
});
```

**Important**: When using the decorator, the last argument of the decorated method MUST be a `Step` instance of the parent step.

## Event Handling

StepsTrack emits events during step execution that you can listen to:

```typescript
/**
* StepMeta {
*    result?: any;
*    error?: string;
*    time: {
*      startTs: number;
*      endTs: number;
*      timeUsageMs: number;
*    };
*    records: Record<string, any>;
* }
*/

const pipeline = new Pipeline('my-pipeline');

// Emitted when a step starts
pipeline.on('step-start', (stepKey, stepMeta) => {
  console.log(`Step started: ${stepKey}`);
});

// Emitted when a step records data
pipeline.on('step-record', (stepKey, key, data, stepMeta) => {
  console.log(`Step ${stepKey} recorded ${key}: ${JSON.stringify(data)}`);
});

// Emitted when a step completes successfully
pipeline.on('step-success', (stepKey, result, stepMeta) => {
  console.log(`Step ${stepKey} succeeded with result: ${JSON.stringify(result)}`);
});

// Emitted when a step throws an error
pipeline.on('step-error', (stepKey, error, stepMeta) => {
  console.log(`Step ${stepKey} failed with error: ${error.message}`);
});

// Emitted when a step completes, regardless of success or error
pipeline.on('step-complete', (stepKey, stepMeta) => {
  console.log(`Step ${stepKey} completed in ${stepMeta.time.timeUsageMs}ms`);
});
```

## Persistent Storage

StepsTrack supports persistent storage of pipeline runs. The data stored in persistent storage will also be available for read by StepsTrack Dashbaord for analytic purpose.

```typescript
import { Pipeline, FileStorageAdapter } from 'steps-track';

// Create a pipeline with file storage
const pipeline = new Pipeline('my-pipeline', {
  autoSave: true,
  storageAdapter: new FileStorageAdapter('./.steps-track'),
});

// Run your pipeline
await pipeline.track(async (st) => {
  // Your pipeline code
});

// The pipeline data is automatically saved to the './.steps-track' directory
```

### SQLite Storage (Recommended)

For most applications, SQLite provides an excellent balance of performance, reliability, and simplicity:

```typescript
import { Pipeline, SQLiteStorageAdapter } from 'steps-track';
import path from 'path';

<<<<<<< HEAD
const redisStorageAdapter = new RedisStorageAdapter({ url: 'redis://localhost:6379'});
await redisStorageAdapter.connect();
=======
// First install the optional SQLite dependencies:
// npm install sqlite sqlite3

// Create a SQLite storage adapter
const dbPath = path.join(__dirname, 'steps-track.db');
const storageAdapter = new SQLiteStorageAdapter(dbPath);
await storageAdapter.connect();
>>>>>>> ef48ab64

// Create a pipeline with SQLite storage
const pipeline = new Pipeline('my-pipeline', {
  autoSave: true,
<<<<<<< HEAD
  storageAdapter: redisStorageAdapter,
=======
  storageAdapter,
>>>>>>> ef48ab64
});

// Run your pipeline
await pipeline.track(async (st) => {
  // Your pipeline code
});

// Don't forget to close the connection when done with the application
await storageAdapter.close();
```


## Custom Visualization

### Gantt Chart Customization

You can customize the Gantt chart visualization:

```typescript
const ganttArgs = {
  unit: 'ms', // 's' | 'ms'. Default 'ms'
  minWidth: 800, // Default 500
  minHeight: 400, // Default 300
  filter: /pipeline\.parsing(\.[a-zA-Z0-9-_])?/, // Filter steps by regex pattern
};

// Generate a Gantt chart URL
const ganttChartBuffer = await pipeline.ganttQuickchart(ganttArgs);
```

### Execution Graph Customization

You can customize the execution graph visualization:

```typescript
const executionGraphUrl = pipeline.executionGraphQuickchart({
  width: 800,
  height: 600,
});
```

#### Sample Execution Graph
<img src="./execution-graph.png" width="70%">

#### Sample Gantt Chart
<img src="./gantt-chart.png" width="70%">

## Integration with Real-World Pipelines

### Example: AI Pipeline Integration

```typescript
import { Pipeline, Step } from 'steps-track';

async function aiPipeline(query: string) {
  const pipeline = new Pipeline('ai-pipeline');
  
  return await pipeline.track(async (st: Step) => {
    // Step 1: Retrieve relevant documents
    const docs = await st.step('retrieval', async (st: Step) => {
      const results = await searchDocuments(query);
      st.record('retrievedCount', results.length);
      return results;
    });
    
    // Step 2: Generate embeddings
    const embeddings = await st.step('embeddings', async (st: Step) => {
      return await Promise.all(
        docs.map(async (doc, index) => {
          return st.step(`embed-doc-${index}`, async (st: Step) => {
            const embedding = await generateEmbedding(doc.text);
            st.record('embeddingDimensions', embedding.length);
            return embedding;
          });
        })
      );
    });
    
    // Step 3: Rank documents
    const rankedDocs = await st.step('ranking', async (st: Step) => {
      const ranked = rankDocuments(docs, embeddings);
      st.record('topScore', ranked[0].score);
      return ranked;
    });
    
    // Step 4: Generate response
    return await st.step('generation', async (st: Step) => {
      const context = rankedDocs.slice(0, 3).map(doc => doc.text).join('\n');
      st.record('contextLength', context.length);
      
      const response = await generateResponse(query, context);
      st.record('responseLength', response.length);
      
      return response;
    });
  });
}
```

### Example: Data Processing Pipeline

```typescript
import { Pipeline, Step } from 'steps-track';

async function processData(data: any[]) {
  const pipeline = new Pipeline('data-processing');
  
  return await pipeline.track(async (st: Step) => {
    // Step 1: Validate data
    const validData = await st.step('validate', async (st: Step) => {
      st.record('totalRecords', data.length);
      
      const valid = data.filter(item => isValid(item));
      st.record('validRecords', valid.length);
      
      return valid;
    });
    
    // Step 2: Transform data
    const transformedData = await st.step('transform', async (st: Step) => {
      return await Promise.all(
        validData.map(async (item, index) => {
          return st.step(`transform-item-${index}`, async (st: Step) => {
            const result = await transformItem(item);
            st.record('transformationApplied', result.transformationType);
            return result.data;
          });
        })
      );
    });
    
    // Step 3: Store data
    return await st.step('store', async (st: Step) => {
      const result = await storeData(transformedData);
      st.record('storedRecords', result.storedCount);
      return result;
    });
  });
}
```

For more information, refer to the [StepsTrack GitHub repository](https://github.com/lokwkin/steps-track). <|MERGE_RESOLUTION|>--- conflicted
+++ resolved
@@ -95,15 +95,18 @@
 
 ## Persistent Storage
 
-StepsTrack supports persistent storage of pipeline runs. The data stored in persistent storage will also be available for read by StepsTrack Dashbaord for analytic purpose.
+StepsTrack supports persistent storage of pipeline runs. The data stored in persistent storage will also be available for read by [StepsTrack Dashbaord](../packages/dashboard) for analytic purpose.
 
 ```typescript
 import { Pipeline, FileStorageAdapter } from 'steps-track';
+
+const storageAdapter = new FileStorageAdapter('./steps-track');
+await storageAdapter.connect();
 
 // Create a pipeline with file storage
 const pipeline = new Pipeline('my-pipeline', {
   autoSave: true,
-  storageAdapter: new FileStorageAdapter('./.steps-track'),
+  storageAdapter: storageAdapter,
 });
 
 // Run your pipeline
@@ -111,7 +114,7 @@
   // Your pipeline code
 });
 
-// The pipeline data is automatically saved to the './.steps-track' directory
+// The pipeline data is automatically saved to the './steps-track' directory
 ```
 
 ### SQLite Storage (Recommended)
@@ -122,10 +125,6 @@
 import { Pipeline, SQLiteStorageAdapter } from 'steps-track';
 import path from 'path';
 
-<<<<<<< HEAD
-const redisStorageAdapter = new RedisStorageAdapter({ url: 'redis://localhost:6379'});
-await redisStorageAdapter.connect();
-=======
 // First install the optional SQLite dependencies:
 // npm install sqlite sqlite3
 
@@ -133,16 +132,11 @@
 const dbPath = path.join(__dirname, 'steps-track.db');
 const storageAdapter = new SQLiteStorageAdapter(dbPath);
 await storageAdapter.connect();
->>>>>>> ef48ab64
 
 // Create a pipeline with SQLite storage
 const pipeline = new Pipeline('my-pipeline', {
   autoSave: true,
-<<<<<<< HEAD
-  storageAdapter: redisStorageAdapter,
-=======
   storageAdapter,
->>>>>>> ef48ab64
 });
 
 // Run your pipeline
