--- conflicted
+++ resolved
@@ -187,16 +187,6 @@
 During pipeline initialization, define how you would want to store logs as persistent data, to be able to read by the dashboard later on. Currently supported storing in file-system or SQLite. See [Advanced Usage](./docs/advanced-usage.md) for more details.
 
 ```typescript
-<<<<<<< HEAD
-// Set up persistent storage for the dashboard
-
-const fileStorageAdapter = new FileStorageAdapter('/path/to/data');
-await fileStorageAdapter.connect();
-
-const pipeline = new Pipeline('my-pipeline', {
-  autoSave: true,
-  storageAdapter: fileStorageAdapter,
-=======
 // File system storage
 const fileStorageAdapter = new FileStorageAdapter('/path/to/data');  
 await fileStorageAdapter.connect();
@@ -211,7 +201,6 @@
 const pipeline = new Pipeline('my-pipeline', {
   autoSave: true,
   storageAdapter: sqliteStorageAdapter, // Choose your preferred adapter
->>>>>>> ef48ab64
 });
 ```
 ### Starting up Dashboard
